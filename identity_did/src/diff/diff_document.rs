// Copyright 2020-2022 IOTA Stiftung
// SPDX-License-Identifier: Apache-2.0

use serde::Deserialize;
use serde::Serialize;

use identity_core::common::KeyComparable;
use identity_core::common::Object;
use identity_core::common::OneOrSet;
use identity_core::common::OrderedSet;
use identity_core::common::Url;
use identity_core::diff::Diff;
use identity_core::diff::DiffVec;
use identity_core::diff::Error;
use identity_core::diff::Result;

use crate::did::CoreDID;
use crate::did::DID;
use crate::document::CoreDocument;
use crate::document::CoreDocumentData;
use crate::service::Service;
use crate::verification::MethodRef;
use crate::verification::VerificationMethod;

#[derive(Clone, Debug, PartialEq, Deserialize, Serialize)]
#[serde(bound(deserialize = ""))]
pub struct DiffDocument<D = CoreDID, T = Object, U = Object, V = Object>
where
  D: Diff + DID + KeyComparable + Serialize + for<'__de> Deserialize<'__de>,
  T: Diff + Serialize + for<'__de> Deserialize<'__de>,
  U: Diff + Serialize + for<'__de> Deserialize<'__de> + Default,
  V: Diff + Serialize + for<'__de> Deserialize<'__de> + Default,
{
  #[serde(skip_serializing_if = "Option::is_none")]
  id: Option<<D as Diff>::Type>,
  #[serde(skip_serializing_if = "Option::is_none")]
  controller: Option<Option<DiffVec<D>>>,
  #[serde(skip_serializing_if = "Option::is_none")]
  also_known_as: Option<DiffVec<Url>>,
  #[serde(skip_serializing_if = "Option::is_none")]
  verification_method: Option<DiffVec<VerificationMethod<D, U>>>,
  #[serde(skip_serializing_if = "Option::is_none")]
  authentication: Option<DiffVec<MethodRef<D, U>>>,
  #[serde(skip_serializing_if = "Option::is_none")]
  assertion_method: Option<DiffVec<MethodRef<D, U>>>,
  #[serde(skip_serializing_if = "Option::is_none")]
  key_agreement: Option<DiffVec<MethodRef<D, U>>>,
  #[serde(skip_serializing_if = "Option::is_none")]
  capability_delegation: Option<DiffVec<MethodRef<D, U>>>,
  #[serde(skip_serializing_if = "Option::is_none")]
  capability_invocation: Option<DiffVec<MethodRef<D, U>>>,
  #[serde(skip_serializing_if = "Option::is_none")]
  service: Option<DiffVec<Service<D, V>>>,
  #[serde(skip_serializing_if = "Option::is_none")]
  properties: Option<<T as Diff>::Type>,
}

impl<D, T, U, V> Diff for CoreDocument<D, T, U, V>
where
  D: DID + KeyComparable + Diff + Serialize + for<'de> Deserialize<'de>,
  T: Diff + Serialize + for<'de> Deserialize<'de> + Default,
  U: Diff + Serialize + for<'de> Deserialize<'de> + Default,
  V: Diff + Serialize + for<'de> Deserialize<'de> + Default,
{
  type Type = DiffDocument<D, T, U, V>;

  fn diff(&self, other: &Self) -> Result<Self::Type> {
    Ok(DiffDocument {
      id: if self.id() == other.id() {
        None
      } else {
        Some(self.id().diff(other.id())?)
      },
      controller: if self.controller() == other.controller() {
        None
      } else {
        match (self.controller(), other.controller()) {
          (Some(a), Some(b)) => Some(Some(a.diff(b)?)),
          (None, Some(b)) => Some(Some(b.clone().into_diff()?)),
          _ => Some(None),
        }
      },
      also_known_as: if self.also_known_as() == other.also_known_as() {
        None
      } else {
        Some(self.also_known_as().to_vec().diff(&other.also_known_as().to_vec())?)
      },
      verification_method: if self.verification_method() == other.verification_method() {
        None
      } else {
        Some(self.verification_method().diff(other.verification_method())?)
      },
      authentication: if self.authentication() == other.authentication() {
        None
      } else {
        Some(self.authentication().diff(other.authentication())?)
      },
      assertion_method: if self.assertion_method() == other.assertion_method() {
        None
      } else {
        Some(self.assertion_method().diff(other.assertion_method())?)
      },
      key_agreement: if self.key_agreement() == other.key_agreement() {
        None
      } else {
        Some(self.key_agreement().diff(other.key_agreement())?)
      },
      capability_delegation: if self.capability_delegation() == other.capability_delegation() {
        None
      } else {
        Some(self.capability_delegation().diff(other.capability_delegation())?)
      },
      capability_invocation: if self.capability_invocation() == other.capability_invocation() {
        None
      } else {
        Some(self.capability_invocation().diff(other.capability_invocation())?)
      },
      service: if self.service() == other.service() {
        None
      } else {
        Some(self.service().diff(other.service())?)
      },
      properties: if self.properties() == other.properties() {
        None
      } else {
        Some(self.properties().diff(other.properties())?)
      },
    })
  }

  fn merge(&self, diff: Self::Type) -> Result<Self> {
    let id: D = diff
      .id
      .map(|value| self.id().merge(value))
      .transpose()?
      .unwrap_or_else(|| self.id().clone());

    let controller: Option<OneOrSet<D>> = diff
      .controller
      .map(|value| match value {
        Some(diff_value) => self
          .controller()
          .map(|controller| controller.merge(diff_value))
          .transpose(),
        None => Ok(None),
      })
      .transpose()?
      .unwrap_or_else(|| self.controller().cloned());

    let also_known_as: OrderedSet<Url> = diff
      .also_known_as
      .map(|value| self.also_known_as().merge(value))
      .transpose()?
      .unwrap_or_else(|| self.also_known_as().clone());

    let verification_method: OrderedSet<VerificationMethod<D, U>> = diff
      .verification_method
      .map(|value| self.verification_method().merge(value))
      .transpose()?
      .unwrap_or_else(|| self.verification_method().clone());

    let authentication: OrderedSet<MethodRef<D, U>> = diff
      .authentication
      .map(|value| self.authentication().merge(value))
      .transpose()?
      .unwrap_or_else(|| self.authentication().clone());

    let assertion_method: OrderedSet<MethodRef<D, U>> = diff
      .assertion_method
      .map(|value| self.assertion_method().merge(value))
      .transpose()?
      .unwrap_or_else(|| self.assertion_method().clone());

    let key_agreement: OrderedSet<MethodRef<D, U>> = diff
      .key_agreement
      .map(|value| self.key_agreement().merge(value))
      .transpose()?
      .unwrap_or_else(|| self.key_agreement().clone());

    let capability_delegation: OrderedSet<MethodRef<D, U>> = diff
      .capability_delegation
      .map(|value| self.capability_delegation().merge(value))
      .transpose()?
      .unwrap_or_else(|| self.capability_delegation().clone());

    let capability_invocation: OrderedSet<MethodRef<D, U>> = diff
      .capability_invocation
      .map(|value| self.capability_invocation().merge(value))
      .transpose()?
      .unwrap_or_else(|| self.capability_invocation().clone());

    let service: OrderedSet<Service<D, V>> = diff
      .service
      .map(|value| self.service().merge(value))
      .transpose()?
      .unwrap_or_else(|| self.service().clone());

    let properties: T = diff
      .properties
      .map(|value| self.properties().merge(value))
      .transpose()?
      .unwrap_or_else(|| self.properties().clone());

    Ok(CoreDocument {
      data: CoreDocumentData {
        id,
        controller,
        also_known_as,
        verification_method,
        authentication,
        assertion_method,
        key_agreement,
        capability_delegation,
        capability_invocation,
        service,
        properties,
      },
    })
  }

  fn from_diff(diff: Self::Type) -> Result<Self> {
    let id: D = diff
      .id
      .map(D::from_diff)
      .transpose()?
      .ok_or_else(|| Error::convert("Missing field `document.id`"))?;

    let controller: Option<OneOrSet<D>> = diff
      .controller
      .map(|diff| match diff {
        Some(diff) => Some(OneOrSet::from_diff(diff)).transpose(),
        None => Ok(None),
      })
      .transpose()?
      .ok_or_else(|| Error::convert("Missing field `document.controller`"))?;

    let also_known_as: OrderedSet<Url> = diff
      .also_known_as
      .map(Diff::from_diff)
      .transpose()?
      .ok_or_else(|| Error::convert("Missing field `document.also_known_as`"))?;

    let verification_method: OrderedSet<VerificationMethod<D, U>> = diff
      .verification_method
      .map(Diff::from_diff)
      .transpose()?
      .ok_or_else(|| Error::convert("Missing field `document.verification_method`"))?;

    let authentication: OrderedSet<MethodRef<D, U>> = diff
      .authentication
      .map(Diff::from_diff)
      .transpose()?
      .ok_or_else(|| Error::convert("Missing field `document.authentication`"))?;

    let assertion_method: OrderedSet<MethodRef<D, U>> = diff
      .assertion_method
      .map(Diff::from_diff)
      .transpose()?
      .ok_or_else(|| Error::convert("Missing field `document.assertion_method`"))?;

    let key_agreement: OrderedSet<MethodRef<D, U>> = diff
      .key_agreement
      .map(Diff::from_diff)
      .transpose()?
      .ok_or_else(|| Error::convert("Missing field `document.key_agreement`"))?;

    let capability_delegation: OrderedSet<MethodRef<D, U>> = diff
      .capability_delegation
      .map(Diff::from_diff)
      .transpose()?
      .ok_or_else(|| Error::convert("Missing field `document.capability_delegation`"))?;

    let capability_invocation: OrderedSet<MethodRef<D, U>> = diff
      .capability_invocation
      .map(Diff::from_diff)
      .transpose()?
      .ok_or_else(|| Error::convert("Missing field `document.capability_invocation`"))?;

    let service: OrderedSet<Service<D, V>> = diff
      .service
      .map(Diff::from_diff)
      .transpose()?
      .ok_or_else(|| Error::convert("Missing field `document.service`"))?;

    let properties: T = diff.properties.map(T::from_diff).transpose()?.unwrap_or_default();

    Ok(CoreDocument {
      data: CoreDocumentData {
        id,
        controller,
        also_known_as,
        verification_method,
        authentication,
        assertion_method,
        key_agreement,
        capability_delegation,
        capability_invocation,
        service,
        properties,
      },
    })
  }

  fn into_diff(self) -> Result<Self::Type> {
    let inner = self.data;

    Ok(DiffDocument {
      id: Some(inner.id.into_diff()?),
      controller: Some(inner.controller.map(|value| value.into_diff()).transpose()?),
      also_known_as: Some(inner.also_known_as.into_diff()?),
      verification_method: Some(inner.verification_method.into_diff()?),
      authentication: Some(inner.authentication.into_diff()?),
      assertion_method: Some(inner.assertion_method.into_diff()?),
      key_agreement: Some(inner.key_agreement.into_diff()?),
      capability_delegation: Some(inner.capability_delegation.into_diff()?),
      capability_invocation: Some(inner.capability_invocation.into_diff()?),
      service: Some(inner.service.into_diff()?),
      properties: if inner.properties == Default::default() {
        None
      } else {
        Some(inner.properties.into_diff()?)
      },
    })
  }
}

#[cfg(test)]
mod test {
  use std::collections::BTreeMap;

  use identity_core::common::Value;
  use identity_core::convert::FromJson;
  use identity_core::convert::ToJson;
  use identity_core::diff::DiffString;

  use crate::did::CoreDIDUrl;
  use crate::did::DID;
  use crate::service::ServiceBuilder;
  use crate::service::ServiceEndpoint;
  use crate::verification::MethodBuilder;
  use crate::verification::MethodData;
  use crate::verification::MethodType;

  use super::*;

  fn controller() -> CoreDID {
    "did:example:1234".parse().unwrap()
  }

  fn method(controller: &CoreDID, fragment: &str) -> VerificationMethod {
    MethodBuilder::default()
      .id(controller.to_url().join(fragment).unwrap())
      .controller(controller.clone())
      .type_(MethodType::ED25519_VERIFICATION_KEY_2018)
      .data(MethodData::new_multibase(fragment.as_bytes()))
      .build()
      .unwrap()
  }

  fn service(did_url: CoreDIDUrl) -> Service {
    ServiceBuilder::default()
      .id(did_url)
      .service_endpoint(ServiceEndpoint::One(Url::parse("did:service:1234").unwrap()))
      .type_("test_service")
      .build()
      .unwrap()
  }

  fn document() -> CoreDocument {
    let controller = controller();
    let mut properties: BTreeMap<String, Value> = BTreeMap::default();
    properties.insert("key1".to_string(), "value1".into());

    CoreDocument::builder(properties)
      .id(controller.clone())
      .controller(controller.clone())
      .verification_method(method(&controller, "#key-1"))
      .verification_method(method(&controller, "#key-2"))
      .verification_method(method(&controller, "#key-3"))
      .authentication(method(&controller, "#auth-key"))
      .authentication(controller.to_url().join("#key-3").unwrap())
      .key_agreement(controller.to_url().join("#key-4").unwrap())
      .assertion_method(method(&controller, "#key-5"))
      .capability_delegation(method(&controller, "#key-6"))
      .capability_invocation(method(&controller, "#key-7"))
      .service(service(controller.to_url().join("#service").unwrap()))
      .build()
      .unwrap()
  }

  #[test]
  fn test_id() {
    let doc = document();
    let mut new = doc.clone();
    let new_did = "did:diff:1234";
    *new.id_mut_unchecked() = new_did.parse().unwrap();
    assert_ne!(doc, new);

    let diff = doc.diff(&new).unwrap();
    assert_eq!(diff.id, Some(DiffString(Some(new_did.to_string()))));
    let merge = doc.merge(diff).unwrap();
    assert_eq!(merge, new);
  }

  #[test]
  fn test_controller_one() {
    let doc: CoreDocument = document();
    let mut new: CoreDocument = doc.clone();
    let new_controller: CoreDID = "did:diff:1234".parse().unwrap();
    *new.controller_mut() = Some(OneOrSet::new_one(new_controller));
    assert_ne!(doc, new);

    let diff: DiffDocument = doc.diff(&new).unwrap();
    let merge: CoreDocument = doc.merge(diff).unwrap();
    assert_eq!(merge, new);
  }

  #[test]
  fn test_controller_set() {
    let doc: CoreDocument = document();
    let mut new: CoreDocument = doc.clone();
    let new_controllers: Vec<CoreDID> = vec![
      "did:diff:1234".parse().unwrap(),
      "did:diff:5678".parse().unwrap(),
      "did:diff:9012".parse().unwrap(),
    ];
    *new.controller_mut() = Some(new_controllers.try_into().unwrap());
    assert_ne!(doc, new);

    let diff: DiffDocument = doc.diff(&new).unwrap();
    let merge: CoreDocument = doc.merge(diff).unwrap();
    assert_eq!(merge, new);
  }

  #[test]
  fn test_controller_unset() {
    let doc: CoreDocument = document();
    let mut new: CoreDocument = doc.clone();
    *new.controller_mut() = None;
    assert_ne!(doc, new);

    let diff: DiffDocument = doc.diff(&new).unwrap();
    let merge: CoreDocument = doc.merge(diff).unwrap();
    assert_eq!(merge, new);
  }

  #[test]
  fn test_also_known_as() {
    let doc = document();
    let mut new = doc.clone();
    new.also_known_as_mut().append("diff:diff:1234".parse().unwrap());
    assert_ne!(doc, new);

    let diff = doc.diff(&new).unwrap();
    let merge = doc.merge(diff).unwrap();
    assert_eq!(merge, new);
  }

  #[test]
  fn test_add_verification_method() {
    let doc = document();
    let mut new = doc.clone();

    // add new method
    assert!(new.data.verification_method.append(method(&doc.data.id, "#key-diff")));
    assert_ne!(doc, new);
    let diff = doc.diff(&new).unwrap();
    let merge = doc.merge(diff).unwrap();
    assert_eq!(merge, new);
  }

  #[test]
  fn test_replace_verification_method() {
    let doc = document();
    let mut new = doc.clone();

    // update method
    let first = new.verification_method().first().unwrap().clone();
    new
      .data
      .verification_method
      .replace(&first, method(&"did:diff:1234".parse().unwrap(), "#key-diff"));
    assert_ne!(doc, new);
    let diff = doc.diff(&new).unwrap();
    let merge = doc.merge(diff).unwrap();
    assert_eq!(merge, new);
  }

  #[test]
  fn test_remove_verification_method() {
    let doc = document();
    let mut new = doc.clone();

    // remove method
    let first = new.verification_method().first().unwrap().clone();
    new.data.verification_method.remove(&first);
    assert_ne!(doc, new);
    let diff = doc.diff(&new).unwrap();
    let merge = doc.merge(diff).unwrap();
    assert_eq!(merge, new);
  }

  #[test]
  fn test_add_authentication() {
    let doc = document();
    let mut new = doc.clone();

    // add new method
    let method_ref: MethodRef = method(&doc.data.id, "#key-diff").into();
    assert!(new.data.authentication.append(method_ref));
    assert_ne!(doc, new);
    let diff = doc.diff(&new).unwrap();
    let merge = doc.merge(diff).unwrap();
    assert_eq!(merge, new);
  }

  #[test]
  fn test_replace_authentication() {
    let doc = document();
    let mut new = doc.clone();

    // update method
    let method_ref: MethodRef = method(&doc.data.id, "#key-diff").into();
    let first = new.authentication().first().unwrap().clone();
    new.data.authentication.replace(&first, method_ref);
    assert_ne!(doc, new);
    let diff = doc.diff(&new).unwrap();
    let merge = doc.merge(diff).unwrap();
    assert_eq!(merge, new);
  }

  #[test]
  fn test_remove_authentication() {
    let doc = document();
    let mut new = doc.clone();

    // remove method
    let first = new.authentication().first().unwrap().clone();
    new.data.authentication.remove(&first);
    assert_ne!(doc, new);
    let diff = doc.diff(&new).unwrap();
    let merge = doc.merge(diff).unwrap();
    assert_eq!(merge, new);
  }

  #[test]
  fn test_add_assertion_method() {
    let doc = document();
    let mut new = doc.clone();

    // add new method
    let method_ref: MethodRef = method(&doc.data.id, "#key-diff").into();
    assert!(new.data.assertion_method.append(method_ref));
    assert_ne!(doc, new);
    let diff = doc.diff(&new).unwrap();
    let merge = doc.merge(diff).unwrap();
    assert_eq!(merge, new);
  }

  #[test]
  fn test_replace_assertion_method() {
    let doc = document();
    let mut new = doc.clone();

    // update method
    let method_ref: MethodRef = method(&doc.data.id, "#key-diff").into();
    let first = new.assertion_method().first().unwrap().clone();
    new.data.assertion_method.replace(&first, method_ref);
    assert_ne!(doc, new);
    let diff = doc.diff(&new).unwrap();
    let merge = doc.merge(diff).unwrap();
    assert_eq!(merge, new);
  }

  #[test]
  fn test_remove_assertion_method() {
    let doc = document();
    let mut new = doc.clone();

    // remove method
    let first = new.assertion_method().first().unwrap().clone();
    new.data.assertion_method.remove(&first);
    assert_ne!(doc, new);
    let diff = doc.diff(&new).unwrap();
    let merge = doc.merge(diff).unwrap();
    assert_eq!(merge, new);
  }

  #[test]
  fn test_add_key_agreement() {
    let doc = document();
    let mut new = doc.clone();

    // add new method
    let method_ref: MethodRef = method(&doc.data.id, "#key-diff").into();
    assert!(new.data.key_agreement.append(method_ref));
    assert_ne!(doc, new);
    let diff = doc.diff(&new).unwrap();
    let merge = doc.merge(diff).unwrap();
    assert_eq!(merge, new);
  }

  #[test]
  fn test_replace_key_agreement() {
    let doc = document();
    let mut new = doc.clone();

    // update method
    let method_ref: MethodRef = method(&doc.data.id, "#key-diff").into();
    let first = new.key_agreement().first().unwrap().clone();
    new.data.key_agreement.replace(&first, method_ref);
    assert_ne!(doc, new);
    let diff = doc.diff(&new).unwrap();
    let merge = doc.merge(diff).unwrap();
    assert_eq!(merge, new);
  }

  #[test]
  fn test_remove_key_agreement() {
    let doc = document();
    let mut new = doc.clone();

    // remove method
    let first = new.key_agreement().first().unwrap().clone();
    new.data.key_agreement.remove(&first);
    assert_ne!(doc, new);
    let diff = doc.diff(&new).unwrap();
    let merge = doc.merge(diff).unwrap();
    assert_eq!(merge, new);
  }

  #[test]
  fn test_add_capability_delegation() {
    let doc = document();
    let mut new = doc.clone();

    // add new method
    let method_ref: MethodRef = method(&doc.data.id, "#key-diff").into();
    assert!(new.data.capability_delegation.append(method_ref));
    assert_ne!(doc, new);
    let diff = doc.diff(&new).unwrap();
    let merge = doc.merge(diff).unwrap();
    assert_eq!(merge, new);
  }

  #[test]
  fn test_replace_capability_delegation() {
    let doc = document();
    let mut new = doc.clone();

    // update method
    let method_ref: MethodRef = method(&doc.data.id, "#key-diff").into();
    let first = new.capability_delegation().first().unwrap().clone();
    new.data.capability_delegation.replace(&first, method_ref);
    assert_ne!(doc, new);
    let diff = doc.diff(&new).unwrap();
    let merge = doc.merge(diff).unwrap();
    assert_eq!(merge, new);
  }

  #[test]
  fn test_remove_capability_delegation() {
    let doc = document();
    let mut new = doc.clone();

    // remove method
    let first = new.capability_delegation().first().unwrap().clone();
    new.data.capability_delegation.remove(&first);
    assert_ne!(doc, new);
    let diff = doc.diff(&new).unwrap();
    let merge = doc.merge(diff).unwrap();
    assert_eq!(merge, new);
  }

  #[test]
  fn test_add_capability_invocation() {
    let doc = document();
    let mut new = doc.clone();

    // add new method
    let method_ref: MethodRef = method(&doc.data.id, "#key-diff").into();
    assert!(new.data.capability_invocation.append(method_ref));
    assert_ne!(doc, new);
    let diff = doc.diff(&new).unwrap();
    let merge = doc.merge(diff).unwrap();
    assert_eq!(merge, new);
  }

  #[test]
  fn test_replace_capability_invocation() {
    let doc = document();
    let mut new = doc.clone();

    // update method
    let method_ref: MethodRef = method(&doc.data.id, "#key-diff").into();
    let first = new.capability_invocation().first().unwrap().clone();
    new.data.capability_invocation.replace(&first, method_ref);
    assert_ne!(doc, new);
    let diff = doc.diff(&new).unwrap();
    let merge = doc.merge(diff).unwrap();
    assert_eq!(merge, new);
  }

  #[test]
  fn test_remove_capability_invocation() {
    let doc = document();
    let mut new = doc.clone();

    // remove method
    let first = new.capability_invocation().first().unwrap().clone();
    new.data.capability_invocation.remove(&first);
    assert_ne!(doc, new);
    let diff = doc.diff(&new).unwrap();
    let merge = doc.merge(diff).unwrap();
    assert_eq!(merge, new);
  }

  #[test]
  fn test_add_service() {
    let doc = document();
    let mut new = doc.clone();

    // Add new service
    let service = service(doc.data.id.to_url().join("#key-diff").unwrap());
    assert!(new.insert_service(service).is_ok());
    assert_ne!(doc, new);
    let diff = doc.diff(&new).unwrap();
    let merge = doc.merge(diff).unwrap();
    assert_eq!(merge, new);
  }

  #[test]
  fn test_replace_service() {
    let doc = document();
    let mut new = doc.clone();

    // add new service
    let service = service(doc.data.id.to_url().join("#key-diff").unwrap());
    let first = new.service().first().unwrap().clone();
    assert!(new.remove_service(first.id()).is_some());
    assert!(new.insert_service(service).is_ok());
    assert_ne!(doc, new);
    let diff = doc.diff(&new).unwrap();
    let merge = doc.merge(diff).unwrap();
    assert_eq!(merge, new);
  }

  #[test]
  fn test_remove_service() {
    let doc = document();
    let mut new = doc.clone();

    // remove method
    let first = new.service().first().unwrap().clone();
    new.remove_service(first.id());
    assert_ne!(doc, new);
    let diff = doc.diff(&new).unwrap();
    let merge = doc.merge(diff).unwrap();
    assert_eq!(merge, new);
  }

  #[test]
  fn test_replace_properties() {
    let doc = document();
    let mut new = doc.clone();

    // update properties
    *new.properties_mut_unchecked() = BTreeMap::default();

    assert_ne!(doc, new);
    let diff = doc.diff(&new).unwrap();
    let merge = doc.merge(diff).unwrap();
    assert_eq!(merge, new);
  }

  #[test]
  fn test_add_properties() {
    let doc = document();
    let mut new = doc.clone();

    // update properties
    assert!(new
      .properties_mut_unchecked()
      .insert("key2".to_string(), "value2".into())
      .is_none());

    assert_ne!(doc, new);
    let diff = doc.diff(&new).unwrap();
    let merge = doc.merge(diff).unwrap();
    assert_eq!(merge, new);
  }

  #[test]
  fn test_from_into_diff() {
    let doc: CoreDocument = document();

    let diff: DiffDocument = doc.clone().into_diff().unwrap();
    let new: CoreDocument = CoreDocument::from_diff(diff.clone()).unwrap();
    assert_eq!(doc, new);

    let ser: String = diff.to_json().unwrap();
    let de: DiffDocument = DiffDocument::from_json(&ser).unwrap();
    assert_eq!(de, diff);
    let from: CoreDocument = CoreDocument::from_diff(de).unwrap();
    assert_eq!(doc, from);
  }

  #[test]
  fn test_rotate_key_material_method() {
    let doc = document();
    let mut new = doc.clone();

    let first: CoreDIDUrl = new.capability_invocation().first().unwrap().as_ref().clone();
    new.data.capability_invocation.remove(&first);

    let method_ref: MethodRef = MethodBuilder::default()
      .id(first)
<<<<<<< HEAD
      .controller(new.id.clone())
      .type_(MethodType::ED25519_VERIFICATION_KEY_2018)
=======
      .controller(new.data.id.clone())
      .type_(MethodType::Ed25519VerificationKey2018)
>>>>>>> 7adda464
      .data(MethodData::new_multibase(b"key_material"))
      .build()
      .unwrap()
      .into();

    assert!(new.data.capability_invocation.append(method_ref));

    assert_ne!(doc, new);

    // Ensure overwriting the key material of a method with the same fragment produces a diff.
    let diff = doc.diff(&new).unwrap();
    assert!(diff.capability_invocation.is_some());
  }
}<|MERGE_RESOLUTION|>--- conflicted
+++ resolved
@@ -815,13 +815,8 @@
 
     let method_ref: MethodRef = MethodBuilder::default()
       .id(first)
-<<<<<<< HEAD
-      .controller(new.id.clone())
+      .controller(new.data.id.clone())
       .type_(MethodType::ED25519_VERIFICATION_KEY_2018)
-=======
-      .controller(new.data.id.clone())
-      .type_(MethodType::Ed25519VerificationKey2018)
->>>>>>> 7adda464
       .data(MethodData::new_multibase(b"key_material"))
       .build()
       .unwrap()
