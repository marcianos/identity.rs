--- conflicted
+++ resolved
@@ -14,12 +14,8 @@
 use crate::actor::Error;
 use crate::actor::RequestContext;
 use crate::actor::Result as ActorResult;
-<<<<<<< HEAD
-use crate::actor::Synchronous;
+use crate::actor::SyncActorRequest;
 use crate::didcomm::accept_invitation;
-=======
-use crate::actor::SyncActorRequest;
->>>>>>> 1ca45c96
 use crate::didcomm::presentation_holder_handler;
 use crate::didcomm::presentation_verifier_handler;
 use crate::didcomm::ActorIdentity;
@@ -204,9 +200,7 @@
   #[derive(Debug, Clone, serde::Serialize, serde::Deserialize)]
   pub struct TestMessage(String);
 
-  impl ActorRequest<Asynchronous> for TestMessage {
-    type Response = ();
-
+  impl AsyncActorRequest for TestMessage {
     fn endpoint() -> Endpoint {
       "didcomm/test_message".parse().unwrap()
     }
