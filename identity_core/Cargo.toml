[package]
name = "identity_core"
version = "0.1.0"
authors = ["IOTA Identity"]
edition = "2018"
description = "An implementation of the Decentralized Identifiers (DID) standard"
readme = "../README.md"
repository = "https://github.com/iotaledger/identity.rs"
license = "Apache-2.0"
keywords = ["iota", "tangle", "identity"]
homepage = "https://www.iota.org"

# See more keys and their definitions at https://doc.rust-lang.org/cargo/reference/manifest.html

[dependencies]
# error handling
thiserror = "1.0"
anyhow = "1.0"

async-trait = { version = "0.1", default-features = false }
base64 = { version = "0.12", default-features = false, features = ["std"] }
bs58 = { version = "0.3", default-features = false, features = ["std"] }
chrono = { version = "0.4", features = ["serde"] }
derive_builder = { version = "0.9", default-features = false }
hex = { version = "0.4", default-features = false , features = ["std"] }
percent-encoding = { version = "2.1", default-features = false }
url = { version = "2.1", default-features = false, features = ["serde"] }

# serialization
serde = { version = "1.0", features = ["derive"] }
serde_json = { version = "1.0", features = ["preserve_order"] }

<<<<<<< HEAD
identity_crypto = { git = "https://github.com/iotaledger/identity.rs", branch = "feat/identity-signature-suites-wasm" }
=======
identity_crypto = { path = "../identity_crypto" }
>>>>>>> 7f5e56f8
identity_diff = { path = "../identity_diff", version = "0.1.0", features = ["diff_derive"] }

# parser crates
pest = "2.1"
pest_derive = "2.1"

[dev-dependencies]
# generative/property testing
proptest = "0.10"

# serde testing
serde_test = "1.0"

# json parsing
json = "0.12"<|MERGE_RESOLUTION|>--- conflicted
+++ resolved
@@ -30,11 +30,7 @@
 serde = { version = "1.0", features = ["derive"] }
 serde_json = { version = "1.0", features = ["preserve_order"] }
 
-<<<<<<< HEAD
-identity_crypto = { git = "https://github.com/iotaledger/identity.rs", branch = "feat/identity-signature-suites-wasm" }
-=======
 identity_crypto = { path = "../identity_crypto" }
->>>>>>> 7f5e56f8
 identity_diff = { path = "../identity_diff", version = "0.1.0", features = ["diff_derive"] }
 
 # parser crates
