--- conflicted
+++ resolved
@@ -16,15 +16,11 @@
 
 # Digitally Validate a Degree
 
-<<<<<<< HEAD
 <ZeroFiveDeprecation/>
 
 TODO: update this tutorial to remove references to `MerkleKeyCollection` and instead use `credentialStatus` with e.g. `RevocationList2020`.
 
-In this tutorial, you will use the [WASM binding of the IOTA Identity framework](../libraries/wasm/getting_started) to digitally prove the existence and validity of a degree.
-=======
-In this tutorial, you will use the [WASM binding of the IOTA Identity framework](../libraries/wasm/getting_started.md) to digitally prove the existence and validity of a degree.
->>>>>>> 26f30570
+In this tutorial, you will use the [WASM binding of the IOTA Identity framework](../libraries/wasm/getting_started.mdx) to digitally prove the existence and validity of a degree.
 
 To follow along, please clone [the tutorials repository](https://github.com/adrian-grassl/iota-identity-tutorial/) and install the npm/yarn package [@iota/identity-wasm**@dev**](https://www.npmjs.com/package/@iota/identity-wasm), as described in the [WASM binding documentation](../libraries/wasm/getting_started.md#install-the-library).
 
