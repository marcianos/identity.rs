---
title: Create a Decentralized Identity
sidebar_label: Create a DID Document
description: Create DID Documents and publish them to the Tangle
image: /img/Identity_icon.png
keywords:
- Documents
- DID
- Tangle
- Create
- Publish
---
import CodeSnippet from '../../src/components/CodeSnippetComponent'
import createDidRustExample from  '!!raw-loader!../../../examples/account/create_did.rs';

<<<<<<< HEAD
import ZeroFiveDeprecation from '../../src/partials/_05_deprecation_announcement.mdx';

<ZeroFiveDeprecation/>

If you want to benefit from Self-Sovereign Identity, you need to create a [Decentralized Identity](../concepts/decentralized_identifiers/overview). This identity consists of many parts that have different functions. This page will cover the basics about identity creation and publishing to the Tangle.
=======
If you want to benefit from Self-Sovereign Identity, you need to create a [Decentralized Identity](../concepts/decentralized_identifiers/overview.md). This identity consists of many parts that have different functions. This page will cover the basics about identity creation and publishing to the Tangle.
>>>>>>> 26f30570

## Identity Generation Process

The generation of an identity starts with a randomly generated [asymmetric key pair](https://en.wikipedia.org/wiki/Public-key_cryptography). You can generate it with the IOTA Identity framework, or you can provide it as a parameter during the creation process. The public key is hashed using the [`Blake2b-256` algorithm](https://en.wikipedia.org/wiki/BLAKE_(hash_function)). This hash becomes the DID, creating a permanent and provable link between the initial keypair and the DID. The public key is then embedded into the initial DID Document and is used for verifying signatures created with the corresponding private key.

## Using the Account Module

The following example uses the high-level account module of the IOTA Identity framework to create an identity. You should use the account module for most of your use cases, but a lower-level API is also available should you need more flexibility at the cost of more complexity. For more information on APIs please visit the [Rust API Reference](../libraries/rust/api_reference.md) or the [WASM API Reference](../libraries/wasm/api_reference.md).

:::tip Using Replit

Select your programming language of choice and press the green play button to execute the example.

:::

<CodeSnippet 
    nodeReplitLink="https://repl.it/@IOTAFoundation/create-did?lite=true"
    rustContent={createDidRustExample}
    nodeGithubLink = "https://github.com/iotaledger/identity.rs/blob/support/v0.5/bindings/wasm/examples-account/src/create_did.ts"
    rustGithubLink = "https://github.com/iotaledger/identity.rs/blob/support/v0.5/examples/account/create_did.rs"
/>

The first step in this example is the creation of an account. The account is a stateful object that manages one or more identities. The account provides an interface to execute high-level operations on identities, such as [creating](../concepts/decentralized_identifiers/create.mdx) and [updating](../concepts/decentralized_identifiers/update.mdx)) them.

Next, the identity is created and published to the IOTA Tangle. This operation will:

1. Generate a private key.
2. Store it in the account.
3. Generate a DID.
4. Generate a DID Document.
5. Publish it to the Tangle.

Once the DID Document is uploaded to the Tangle, it becomes immutable, meaning that this version of the identity can never be altered or removed. The only way to update or delete an identity is by publishing a new version, which we will discuss in the next section. This immutability is what makes a Decentralized Identity solution based on Distributed Ledger Technology (DLT) trustworthy. The public keys inside the DID Document can never be changed without having access to the private key, allowing the users to completely control their own identities.

The rest of the example shows how to retrieve (resolve) the identity from the Tangle and how it can be deleted.<|MERGE_RESOLUTION|>--- conflicted
+++ resolved
@@ -13,15 +13,11 @@
 import CodeSnippet from '../../src/components/CodeSnippetComponent'
 import createDidRustExample from  '!!raw-loader!../../../examples/account/create_did.rs';
 
-<<<<<<< HEAD
 import ZeroFiveDeprecation from '../../src/partials/_05_deprecation_announcement.mdx';
 
 <ZeroFiveDeprecation/>
 
-If you want to benefit from Self-Sovereign Identity, you need to create a [Decentralized Identity](../concepts/decentralized_identifiers/overview). This identity consists of many parts that have different functions. This page will cover the basics about identity creation and publishing to the Tangle.
-=======
-If you want to benefit from Self-Sovereign Identity, you need to create a [Decentralized Identity](../concepts/decentralized_identifiers/overview.md). This identity consists of many parts that have different functions. This page will cover the basics about identity creation and publishing to the Tangle.
->>>>>>> 26f30570
+If you want to benefit from Self-Sovereign Identity, you need to create a [Decentralized Identity](../concepts/decentralized_identifiers/overview.mdx). This identity consists of many parts that have different functions. This page will cover the basics about identity creation and publishing to the Tangle.
 
 ## Identity Generation Process
 
